--- conflicted
+++ resolved
@@ -64,10 +64,4 @@
 
     poll();
   });
-<<<<<<< HEAD
-}
-
-export { generateRequestId };
-=======
-}
->>>>>>> 280bc660
+}